--- conflicted
+++ resolved
@@ -22,13 +22,8 @@
     "flowbite-svelte-icons": "^1.4.2",
     "nanoid": "^5.0.7",
     "svelte": "^4.2.11",
-<<<<<<< HEAD
-    "sweetalert2": "^11.10.7",
+    "sweetalert2": "^11.12.3",
     "tailwindcss": "^3.4.6"
-=======
-    "sweetalert2": "^11.12.3",
-    "tailwindcss": "^3.4.5"
->>>>>>> 0fce29cf
   },
   "author": "KJHJason"
 }