--- conflicted
+++ resolved
@@ -23,13 +23,8 @@
     "flowbite-svelte": "^0.44.21",
     "flowbite-svelte-icons": "^1.0.3",
     "svelte": "^4.2.11",
-<<<<<<< HEAD
     "sweetalert2": "^11.10.7",
-    "tailwindcss": "^3.3.6"
-=======
-    "sweetalert2": "^11.10.5",
     "tailwindcss": "^3.4.3"
->>>>>>> 9f6e931d
   },
   "author": "KJHJason"
 }