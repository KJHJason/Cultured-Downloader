{
  "name": "cultured-downloader",
  "version": "0.0.0",
  "type": "module",
  "scripts": {
    "dev": "vite dev",
    "build": "vite build",
    "preview": "vite preview"
  },
  "devDependencies": {
    "@sveltejs/vite-plugin-svelte": "^2.5.3",
    "@tsconfig/svelte": "^5.0.2",
    "autoprefixer": "^10.4.16",
    "postcss": "^8.4.38",
    "tslib": "^2.6.2",
    "typescript": "^5.3.3",
    "vite": "^4.4.9"
  },
  "dependencies": {
<<<<<<< HEAD
    "flowbite": "^2.3.0",
    "flowbite-svelte": "^0.46.2",
=======
    "flowbite": "^2.4.1",
    "flowbite-svelte": "^0.46.1",
>>>>>>> 96997513
    "flowbite-svelte-icons": "^1.4.2",
    "nanoid": "^5.0.7",
    "svelte": "^4.2.11",
    "sweetalert2": "^11.10.7",
    "tailwindcss": "^3.4.5"
  },
  "author": "KJHJason"
}<|MERGE_RESOLUTION|>--- conflicted
+++ resolved
@@ -17,13 +17,8 @@
     "vite": "^4.4.9"
   },
   "dependencies": {
-<<<<<<< HEAD
-    "flowbite": "^2.3.0",
+    "flowbite": "^2.4.1",
     "flowbite-svelte": "^0.46.2",
-=======
-    "flowbite": "^2.4.1",
-    "flowbite-svelte": "^0.46.1",
->>>>>>> 96997513
     "flowbite-svelte-icons": "^1.4.2",
     "nanoid": "^5.0.7",
     "svelte": "^4.2.11",
