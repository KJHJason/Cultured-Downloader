--- conflicted
+++ resolved
@@ -11,22 +11,14 @@
     "@sveltejs/vite-plugin-svelte": "^2.5.3",
     "@tsconfig/svelte": "^5.0.2",
     "autoprefixer": "^10.4.16",
-<<<<<<< HEAD
-    "flowbite": "^2.2.0",
-    "flowbite-svelte": "^0.44.20",
-    "postcss": "^8.4.31",
-    "svelte": "^4.2.8",
-    "tailwindcss": "^3.3.5",
-=======
     "postcss": "^8.4.32",
     "svelte": "^4.2.8",
     "tailwindcss": "^3.3.6",
     "vite": "^4.4.9",
     "flowbite": "^2.2.0",
->>>>>>> 2d8fac53
+    "flowbite-svelte": "^0.44.20",
     "tslib": "^2.6.2",
-    "typescript": "^5.3.2",
-    "vite": "^4.4.9"
+    "typescript": "^5.3.2"
   },
   "author": "KJHJason"
 }